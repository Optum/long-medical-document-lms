# Explainability Algorithm Parameters

# Model parameters
# Provide local paths to a classifier checkpoint after fine-tuning called model
# Or point to a model from the HuggingFace Model Hub
# The lm parameter is only used by SOC and should point to a version of
# The base language model that was fine-tuned for classification
# That has been further pretrained on the training data
# Using masked langauge modeling as described in the SOC paper.
# To just use MSP, ignore or comment out the lm parameter.
# The max_seq_len should be that of the model and tokenizer
# The class_strategy should be one of ['binary', 'multi_label', 'multi_class']
# Based on the type of classification problem
model: "mnaylor/bioclinical-bert-finetuned-mtsamples"
lm: ""
tokenizer: "mnaylor/bioclinical-bert-finetuned-mtsamples"
max_seq_len: 512
class_strategy: "multi_class"

# Data parameters
# Provide the name of a HuggingFace dataset if offline is set to False
# Script has been tested with ['sst2', 'yelp_polarity', 'imdb']
# If offline is set to True, provide the path to a saved HuggingFace dataset
# The num_sample parameter is the number of documents to sample from
<<<<<<< HEAD
# The test split of the provided dataset, which is used by default
# If is_csv is true, instead of looking for a HuggingFace dataset,
# simply load the CSV file.  When working with HuggingFace datasets
# keep is_csv set to False. Use one_hot to one hot encode dataset
# labels if not already one hot encoded for multi_class class_strategy.
offline: False
data: "https://raw.githubusercontent.com/socd06/medical-nlp/master/data/X.csv"
batch_size: 1
num_sample: 30
is_csv: True
one_hot: True
=======
# The split_name split of the provided dataset at random.
# To use the full dataset split instead of a random sample,
# Pass -1 to num_sample and set fixed_sample to False.
# To use a fixed sample instead of
# a random sample, set fixed_sample to True and provide
# the desired number of samples to num_sample.
offline: False
data: "imdb"
batch_size: 4
split_name: 'test'
num_sample: 30
fixed_sample: False
>>>>>>> 54dc18f0

# # Label parameters
# # Provide a dictionary of class indices and label names
# # This should correspond to the label names in the provided dataset
idx2label:
  0: "Surgery"
  1: "Medical Records"
  2: "Internal Medicine"
  3: "Other"

# MSP and SOC parameters
# Note that P is only used in MSP
# There should be no real difference between parameters for MSP and SOC
# Except that for MSP, K is the size of the phrase.
# This is called the radius in the SOC paper.
# The MSP paper flips the K and M parameters when describing them,
# Refering to K in terms of the number of important blocks retrieved
# For consistency with the Precision@K metric,
# And instead using B to represent the size of the phrase/radius.
# In the code, K is the size of the phrase/radius, and M is the
# Number of important blocks to surface.
# Note that N for SOC is just the number of samples to take for each block.
# In the MSP paper, we used 100 iterations of SOC.
# The SOC paper recommended only 20 iterations (though more should be better).
# In the MSP paper, we wanted to expected number of draws for a single block
# To equal 100 (as we used 100 iterations for SOC), so we set N=1000,
# As the expected number of times a given block is masked is given by 1000 / P
# And we used P = 0.1.
# More bootstrap iterations is better.
# Use something like 10000 bootstrap iterations.
K: 5  # subwords in a masked block of text (size of phrase for MSP or radius for SOC) - ignored if by_sent_segments is True
P: 0.1  # probability that a block of size K is masked - For MSP, set such that expected draws for a single block is 100
N: 1000  # number of iterations to run - For MSP set such that expected draws for a single block is 100 by computing 1000 / P
M: 5  # show the M most important blocks which led to the greatest difference in predicted probability of the given label
num_bootstrap: 10000  # set run parameters to compute p values
by_sent_segments: True # Ignore K and instead generate segment level explanations according to sentence splits

# Quality of life parameters
# Set debug to True for full runs/real experiments
# Print progress every print_every iterations
debug: False
print_every: 100<|MERGE_RESOLUTION|>--- conflicted
+++ resolved
@@ -18,45 +18,38 @@
 class_strategy: "multi_class"
 
 # Data parameters
-# Provide the name of a HuggingFace dataset if offline is set to False
-# Script has been tested with ['sst2', 'yelp_polarity', 'imdb']
-# If offline is set to True, provide the path to a saved HuggingFace dataset
-# The num_sample parameter is the number of documents to sample from
-<<<<<<< HEAD
-# The test split of the provided dataset, which is used by default
+# Provide the name of a HuggingFace dataset if offline is set to False.
+# If offline is set to True, provide the path to a saved HuggingFace dataset.
+# Script has been tested with online datasets: ['sst2', 'yelp_polarity', 'imdb']
+# as well as the online CSV: "https://raw.githubusercontent.com/socd06/medical-nlp/master/data/X.csv"
 # If is_csv is true, instead of looking for a HuggingFace dataset,
-# simply load the CSV file.  When working with HuggingFace datasets
-# keep is_csv set to False. Use one_hot to one hot encode dataset
-# labels if not already one hot encoded for multi_class class_strategy.
-offline: False
-data: "https://raw.githubusercontent.com/socd06/medical-nlp/master/data/X.csv"
-batch_size: 1
-num_sample: 30
-is_csv: True
-one_hot: True
-=======
+# the program will load the CSV file provided from the internet or a local path.
+# When working with HuggingFace datasets keep is_csv set to False. 
+# Use one_hot to one hot encode dataset labels if not already one hot encoded.
+# Currently one_hot only automatically encodes labels for the multi_class class_strategy.
+# If using the multi_label class strategy, provide your own multi-hot encoded data 
+# as the label column (dataset column should be called 'label').
+# The num_sample parameter is the number of documents to sample from.
 # The split_name split of the provided dataset at random.
 # To use the full dataset split instead of a random sample,
 # Pass -1 to num_sample and set fixed_sample to False.
-# To use a fixed sample instead of
-# a random sample, set fixed_sample to True and provide
-# the desired number of samples to num_sample.
+# To use a fixed sample instead of a random sample, 
+# set fixed_sample to True and provide the desired number of samples to num_sample.
 offline: False
 data: "imdb"
+is_csv: False
+one_hot: False
 batch_size: 4
 split_name: 'test'
 num_sample: 30
 fixed_sample: False
->>>>>>> 54dc18f0
 
-# # Label parameters
-# # Provide a dictionary of class indices and label names
-# # This should correspond to the label names in the provided dataset
+# Label parameters
+# Provide a dictionary of class indices and label names
+# This should correspond to the label names in the provided dataset
 idx2label:
-  0: "Surgery"
-  1: "Medical Records"
-  2: "Internal Medicine"
-  3: "Other"
+  0: "Negative Sentiment"
+  1: "Positive Sentiment"
 
 # MSP and SOC parameters
 # Note that P is only used in MSP
