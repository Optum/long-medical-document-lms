#!/usr/bin/env python
# coding: utf-8

"""
Explain LM Predictions with Masked Sampling Procedure
Explain important multi-token text blocks from text classifier using Masked Sampling Procedure (MSP).
"""

# Open imports
import os
import yaml
import time
import yaml
import json
import torch
import shutil
import pickle
import logging
import transformers
from datasets import load_dataset, load_from_disk
from transformers import AutoModelForSequenceClassification, AutoTokenizer

# Project imports
from utils import check_average_precision
from msp import predict_with_masked_texts, post_process_and_save_msp_results


def main():

    # Load Run Parameters
    with open("params.yml", "r") as stream:
        PARAMS = yaml.safe_load(stream)

    # Define Logger
    logging.basicConfig(level=logging.INFO)
    logger = logging.getLogger(__name__)

    # Log CUDNN, PyTorch, and Transformers versions
    logger.info(f"CUDNN version: {torch.backends.cudnn.version()}")
    logger.info(f"Torch version: {torch.__version__}")
    logger.info(f"Transformers version: {transformers.__version__}")

    # Define output path according to offline or online data
    if PARAMS["offline"]:
        output_path = f"./msp_results_{PARAMS['data'].rstrip('/').split('/')[-1]}/"
    else:
        output_path = f"./msp_results_{PARAMS['data']}/"

    # Create output directory
    # This script is for demo purposes and **will delete** the `output_path` directory if it exists on each new run.
    # Save important results elsewhere.
    if os.path.exists(output_path) and os.path.isdir(output_path):
        shutil.rmtree(output_path)
    os.makedirs(output_path)

    # Load Data
    if PARAMS["offline"]:
        os.environ["HF_DATASETS_OFFLINE"] = "1"
<<<<<<< HEAD
        dataset = load_from_disk(PARAMS["data"])
    elif PARAMS["is_csv"]:
        dataset = load_dataset('csv', data_files={"test" : PARAMS["data"]}, delimiter=",")['test']
    else:
        dataset = load_dataset(PARAMS["data"])

    # Optionally one hot encode labels if not already
    if PARAMS["one_hot"] and PARAMS["class_strategy"] == "multi_class":
        label_enum = {k:j for j, k in enumerate(set(dataset['label']))}
        dataset = dataset.remove_columns("label").add_column(
            "label", [[1.0 if label_enum[row_label]==i else 0.0 for i in range(len(label_enum))] for row_label in dataset['label']]
        )

    # Load Tokenizer and Model
=======
        dataset = load_from_disk(PARAMS["data"])[PARAMS["split_name"]]
    else:
        dataset = load_dataset(PARAMS["data"])[PARAMS["split_name"]]

    # Log dataset print summary
    logger.info(f"Dataset: {dataset}.")

    # Load tokenizer and model
>>>>>>> 54dc18f0
    tokenizer = AutoTokenizer.from_pretrained(PARAMS["tokenizer"])
    model = AutoModelForSequenceClassification.from_pretrained(PARAMS["model"])

    # Tokenize Test Data
    def tokenize_function(batch):
        """Tokenize batch by padding to max length"""

        return tokenizer(
            batch["text"],
            padding="max_length",
            truncation=True,
            max_length=PARAMS["max_seq_len"],
        )

    # Tokenize Text
    # Code runs on the test data split by default
    dataset = dataset.map(
        tokenize_function, batched=True, batch_size=PARAMS["batch_size"]
    )

<<<<<<< HEAD
    # Take a Random Sample of the Test Data
    sample_data = dataset.shuffle()[0 : PARAMS["num_sample"]]
    
=======
    # Optionally sample the data
    if PARAMS["num_sample"] > 0 and not PARAMS["fixed_sample"]:
        sample_data = dataset.shuffle()[0 : PARAMS["num_sample"]]
    elif PARAMS["num_sample"] == -1:
        sample_data = dataset[0 : len(dataset)]
    elif PARAMS["num_sample"] > 0 and PARAMS["fixed_sample"]:
        sample_data = dataset[0 : PARAMS["num_sample"]]
        idx2id = {i: uid for i, uid in enumerate(sample_data['id'])}
        logger.info(f"Indices to IDs: {idx2id}.")
        with open("./sample_idx2id.json", 'w') as f:
            json.dump(idx2id, f)
    else:
        raise ValueError(f"Unexpected params {PARAMS['num_sample']}, {PARAMS['fixed_sample']} provided as num_sample and fixed_sample.")

>>>>>>> 54dc18f0
    # Check Average Precision of Classifier
    logger.info("Computing average precision on labels...")
    ap_out_str = check_average_precision(
        model=model,
        data=sample_data,
        class_strategy=PARAMS["class_strategy"],
        average="micro",
        batch_size=PARAMS["batch_size"]
    )
    logger.info(ap_out_str)

    # Start timer
    start_time = time.time()

    # Run MSP
    times = []
    all_results = []
    for s, (doc_input_ids, doc_text) in enumerate(
        zip(sample_data["input_ids"], sample_data["text"])
    ):

        # Indicate sample number
        logger.info(f"Running MSP for sample {s} of {PARAMS['num_sample']}...")

        # Generate predictions with masked texts
        results = predict_with_masked_texts(
            model=model,
            input_ids=doc_input_ids,
            text=doc_text,
            n=PARAMS["N"],
            k=PARAMS["K"],
            p=PARAMS["P"],
            idx2label=PARAMS["idx2label"],
            print_every=PARAMS["print_every"],
            debug=PARAMS["debug"],
            max_seq_len=PARAMS["max_seq_len"],
            class_strategy=PARAMS["class_strategy"],
            tokenizer=tokenizer,
            by_sent_segments=PARAMS["by_sent_segments"],
            batch_size=PARAMS["batch_size"],
        )
        all_results.append(results)

        results["indices_len"] = results["masked_text_indices"].apply(lambda x: len(x))
        results["tokens_len"] = results["masked_text_tokens"].apply(lambda x: len(x))

        # Compute time to run MSP on one doc
        doc_time = time.time()
        times.append(doc_time)

    # End timer
    end_time = time.time()

    # Compute results
    time_hours = (end_time - start_time) / 3600.0
    time_per_doc = time_hours / PARAMS["num_sample"]

    # Print results
    logger.info(
        f"Simulation took {time_hours} hours for {PARAMS['num_sample']} samples with {PARAMS['N']} iterations."
    )
    logger.info(
        f"Ran a total of {PARAMS['num_sample'] * PARAMS['N']} model inferences."
    )
    logger.info(
        f"Time per doc (hours) averaged across {PARAMS['num_sample']} docs: {time_per_doc}."
    )

    # Start timer
    start_time = time.time()

    # Post-Process and Save Results
    post_process_and_save_msp_results(
        model=model,
        all_results=all_results,
        all_input_ids=sample_data["input_ids"],
        all_labels=sample_data["label"],
        times=times,
        tokenizer=tokenizer,
        num_sample=PARAMS["num_sample"],
        max_seq_len=PARAMS["max_seq_len"],
        class_strategy=PARAMS["class_strategy"],
        idx2label=PARAMS["idx2label"],
        num_bootstrap=PARAMS["num_bootstrap"],
        output_path=output_path,
        n=PARAMS["N"],
        k=PARAMS["K"],
        p=PARAMS["P"],
        m=PARAMS["M"],
        by_sent_segments=PARAMS["by_sent_segments"],
    )

    # End timer
    end_time = time.time()

    # Compute results
    time_hours = (end_time - start_time) / 3600.0

    # View Runtime Results for Post-Processing
    logger.info(
        f"Post-processing took {time_hours} hours for {PARAMS['num_sample']} samples."
    )


if __name__ == "__main__":

    main()<|MERGE_RESOLUTION|>--- conflicted
+++ resolved
@@ -56,12 +56,11 @@
     # Load Data
     if PARAMS["offline"]:
         os.environ["HF_DATASETS_OFFLINE"] = "1"
-<<<<<<< HEAD
-        dataset = load_from_disk(PARAMS["data"])
+        dataset = load_from_disk(PARAMS["data"])[PARAMS["split_name"]]
     elif PARAMS["is_csv"]:
-        dataset = load_dataset('csv', data_files={"test" : PARAMS["data"]}, delimiter=",")['test']
+        dataset = load_dataset('csv', data_files={"test" : PARAMS["data"]}, delimiter=",")[PARAMS["split_name"]]
     else:
-        dataset = load_dataset(PARAMS["data"])
+        dataset = load_dataset(PARAMS["data"])[PARAMS["split_name"]]
 
     # Optionally one hot encode labels if not already
     if PARAMS["one_hot"] and PARAMS["class_strategy"] == "multi_class":
@@ -70,17 +69,10 @@
             "label", [[1.0 if label_enum[row_label]==i else 0.0 for i in range(len(label_enum))] for row_label in dataset['label']]
         )
 
-    # Load Tokenizer and Model
-=======
-        dataset = load_from_disk(PARAMS["data"])[PARAMS["split_name"]]
-    else:
-        dataset = load_dataset(PARAMS["data"])[PARAMS["split_name"]]
-
     # Log dataset print summary
     logger.info(f"Dataset: {dataset}.")
 
     # Load tokenizer and model
->>>>>>> 54dc18f0
     tokenizer = AutoTokenizer.from_pretrained(PARAMS["tokenizer"])
     model = AutoModelForSequenceClassification.from_pretrained(PARAMS["model"])
 
@@ -101,11 +93,6 @@
         tokenize_function, batched=True, batch_size=PARAMS["batch_size"]
     )
 
-<<<<<<< HEAD
-    # Take a Random Sample of the Test Data
-    sample_data = dataset.shuffle()[0 : PARAMS["num_sample"]]
-    
-=======
     # Optionally sample the data
     if PARAMS["num_sample"] > 0 and not PARAMS["fixed_sample"]:
         sample_data = dataset.shuffle()[0 : PARAMS["num_sample"]]
@@ -120,7 +107,6 @@
     else:
         raise ValueError(f"Unexpected params {PARAMS['num_sample']}, {PARAMS['fixed_sample']} provided as num_sample and fixed_sample.")
 
->>>>>>> 54dc18f0
     # Check Average Precision of Classifier
     logger.info("Computing average precision on labels...")
     ap_out_str = check_average_precision(
